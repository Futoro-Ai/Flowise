--- conflicted
+++ resolved
@@ -41,13 +41,10 @@
     isVectorStoreFaiss,
     databaseEntities,
     getApiKey,
-<<<<<<< HEAD
     transformToCredentialEntity,
-    decryptCredentialData
-=======
+    decryptCredentialData,
     clearSessionMemory,
     replaceInputsWithConfig
->>>>>>> e2d3f278
 } from './utils'
 import { cloneDeep, omit } from 'lodash'
 import { getDataSource } from './DataSource'
@@ -653,6 +650,8 @@
                 }
                 templates.push(template)
             })
+            const FlowiseDocsQnA = templates.find((tmp) => tmp.name === 'Flowise Docs QnA')
+            if (FlowiseDocsQnA) templates.unshift(FlowiseDocsQnA)
             return res.json(templates)
         })
 
